--- conflicted
+++ resolved
@@ -8,11 +8,7 @@
     ['main.py'],
     pathex=[],
     binaries=[('dll/hidapi.dll', 'dll')],
-<<<<<<< HEAD
-    datas=[('export/*', 'export'), ('config.ini', '.'), ('simconnect/*.json', 'simconnect'), ('image/*', 'image')],
-=======
-    datas=[('export/*', 'export'), ('config.ini', '.'), ('config.user.ini.README', '.')],
->>>>>>> 8b1416b4
+    datas=[('export/*', 'export'), ('config.ini', '.'), ('simconnect/*.json', 'simconnect'), ('image/*', 'image'), ('config.user.ini.README', '.')],
     hiddenimports=[],
     hookspath=[],
     hooksconfig={},
