--- conflicted
+++ resolved
@@ -1157,48 +1157,6 @@
     except: pass
     return ver
 
-<<<<<<< HEAD
-def fetch_latest_version():
-
-    ctx = ssl._create_unverified_context()
-
-    current_version = get_version()
-    latest_version = None
-    latest_url = None
-    url = "https://vpforcecontrols.com/downloads/TelemFFB/"
-    file = "latest.json"
-    send_url = url + file
-
-    try:
-        with urllib.request.urlopen(send_url, context=ctx) as req:
-            latest = json.loads(req.read().decode())
-            latest_version = latest["version"]
-            latest_url = url + latest["filename"]
-    except:
-        logging.exception(f"Error checking latest version status: {url}")
- 
-    if current_version != latest_version and latest_version is not None and latest_url is not None:
-        logging.debug(f"Current version: {current_version} | Latest version: {latest_version}")
-        return latest_version, latest_url
-    elif current_version == latest_version:
-        return False
-    else:
-        return None
-
-def create_empty_userxml_file(path):
-    if not os.path.isfile(path):
-        # Create an empty XML file with the specified root element
-        root = ET.Element("TelemFFB")
-        tree = ET.ElementTree(root)
-        # Create a backup directory if it doesn't exist
-        if not os.path.exists(os.path.dirname(path)):
-            os.makedirs(os.path.dirname(path))
-        tree.write(path)
-        logging.info(f"Empty XML file created at {path}")
-    else:
-        logging.info(f"XML file exists at {path}")
-
-=======
 # def fetch_latest_version():
 #
 #     ctx = ssl._create_unverified_context()
@@ -1225,8 +1183,20 @@
 #         return False
 #     else:
 #         return None
-    
->>>>>>> 1be07cfe
+
+def create_empty_userxml_file(path):
+    if not os.path.isfile(path):
+        # Create an empty XML file with the specified root element
+        root = ET.Element("TelemFFB")
+        tree = ET.ElementTree(root)
+        # Create a backup directory if it doesn't exist
+        if not os.path.exists(os.path.dirname(path)):
+            os.makedirs(os.path.dirname(path))
+        tree.write(path)
+        logging.info(f"Empty XML file created at {path}")
+    else:
+        logging.info(f"XML file exists at {path}")
+
 def self_update(zip_uri):
     r = urllib.request.urlopen(zip_uri, context=ssl._create_unverified_context())
     r.read()
