--- conflicted
+++ resolved
@@ -72,11 +72,7 @@
             "cm" : "Countermeasure Deployment",
             "damage" : "Aircraft Damage Event",
             "decel" : "Decelration Force",
-<<<<<<< HEAD
             "elev_droop": "Elevator Droop",
-=======
-            "elev_droop" : "Elevator Droop",
->>>>>>> 26952234
             "etlY" : "ETL Shaking",
             "etlX" : "ETL Shaking",
             "flapsmovement" : "Flap Motion",
@@ -91,11 +87,8 @@
             "je_rumble_1_2" : "Jet Engine Rumble",
             "je_rumble_2_1" : "Jet Engine Rumble",
             "je_rumble_2_2" : "Jet Engine Rumble",
-<<<<<<< HEAD
             "il2_buffet": "Buffeting",
-=======
             "inertia" : "Inertia",
->>>>>>> 26952234
             "nw_shimmy" : "Nosewheel Shimmy",
             "payload_rel" :"Payload Release",
             "pedal_spring" : "Pedal Spring",
