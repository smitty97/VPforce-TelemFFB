--- conflicted
+++ resolved
@@ -16,11 +16,8 @@
 #
 
 import glob
-<<<<<<< HEAD
-=======
 import shutil
 
->>>>>>> 0bfba240
 from traceback_with_variables import print_exc, prints_exc
 import argparse
 
@@ -161,15 +158,12 @@
 min_firmware_version = 'v1.0.15'
 global dev_firmware_version
 dev_firmware_version = None
-<<<<<<< HEAD
-
-
-=======
+
+
 _update_available = False
 _latest_version = None
 _latest_url = None
 _current_version = version
->>>>>>> 0bfba240
 class LoggingFilter(logging.Filter):
     def __init__(self, keywords):
         self.keywords = keywords
@@ -766,13 +760,6 @@
         reset_action.triggered.connect(self.reset_all_effects)
         utilities_menu.addAction(reset_action)
 
-<<<<<<< HEAD
-        # Add settings converter
-        if args.overridefile!= 'None':
-            convert_settings_action = QAction('Convert user config.ini to XML',self)
-            convert_settings_action.triggered.connect(self.convert_settings)
-            utilities_menu.addAction(convert_settings_action)
-=======
         update_action = QAction('Update TelemFFB', self)
         update_action.triggered.connect(self.update_from_menu)
         utilities_menu.addAction(update_action)
@@ -780,10 +767,13 @@
             update_action.setDisabled(False)
         else:
             update_action.setDisabled(True)
->>>>>>> 0bfba240
-
         # menubar.setStyleSheet("QMenu::item:selected { color: red; }")
 
+        # Add settings converter
+        if args.overridefile != 'None':
+            convert_settings_action = QAction('Convert user config.ini to XML', self)
+            convert_settings_action.triggered.connect(self.convert_settings)
+            utilities_menu.addAction(convert_settings_action)
         # Create a line beneath the menu bar
         line = QFrame()
         line.setFrameShape(QFrame.HLine)
@@ -1184,7 +1174,6 @@
 
         except Exception as e:
             traceback.print_exc()
-<<<<<<< HEAD
 class ClickableLabel(QLabel):
     def __init__(self, parent=None):
         super(ClickableLabel, self).__init__(parent)
@@ -1193,7 +1182,6 @@
         os.startfile(userconfig_rootpath,'open')
         print("userpath opened")
 
-=======
 def perform_update(auto=True):
     config = get_config()
     ignore_auto_updates = utils.sanitize_dict(config["system"]).get("ignore_auto_updates", 0)
@@ -1237,7 +1225,8 @@
         except Exception as e:
             print(e)
     return False
->>>>>>> 0bfba240
+
+
 def main():
     app = QApplication(sys.argv)
     global d
