--- conflicted
+++ resolved
@@ -118,14 +118,10 @@
     ## Pedal Spring Override - Heli default = 1, Fixed Wing default = 2 | Uncomment to change globally or add to aircraft block
     ## REQUIRES VPforce Firmware 1.0.15 or later!!
     #############
-<<<<<<< HEAD
     ## pedal_spring_mode = 0    ## 0=DCS Default
     ## pedal_spring_mode = 1    ## 1=spring disabled
     ## pedal_spring_mode = 2    ## 2=static spring enabled using "pedal_spring_gain" spring setting
     ## pedal_spring_mode = 3    ## 3=dynamic spring enabled.  Based on "pedal_spring_gain", dynamic force between 0 and Vs speed (%25 of force) and Vs and Vne speeds (remaining %75)
-=======
-    ## pedal_spring_mode = 0    ## 0=DCS Default | 1=spring disabled, 2=spring enabled at %100 VPfConf value
->>>>>>> cbad8f55
 
     #############
     ## Damper force - Uncomment or add to aircraft block | Set percentage of VPfConf slider value
@@ -145,13 +141,10 @@
     afterburner_effect_intensity = 20%
     gforce_min_gs = 1.1
     gforce_max_gs = 7.0
-<<<<<<< HEAD
     pedal_trimming_enabled = true
     pedal_spring_gain = 60% # Percent of spring setting in VPConf
     pedal_spring_mode = 2 ## 2=static. Spring enabled using "pedal_spring_gain" spring setting
     pedal_dampening_gain = 50% # Percent of damper setting in VPConf
-=======
->>>>>>> cbad8f55
 
 #####################################
 #### Piston Engine Rumble Effects
@@ -173,13 +166,10 @@
     engine_rumble_lowrpm_intensity = 0.06	# peak intenstiy of engine rumble at low RPM threshold                                  # DCS/MSFS
     engine_rumble_highrpm = 2800			# high RPM threshold for high rpm intensity setting                                     # DCS/MSFS
     engine_rumble_highrpm_intensity = 0.03	# peak intensity of engine rumble at high RPM threshold                                 # DCS/MSFS
-<<<<<<< HEAD
     pedal_trimming_enabled = true
     pedal_spring_gain = 100% # Percent of setting in VPConf - recommend %100 for dynamic force type for maximum spring force at Vne speed
     pedal_spring_mode = 3    ## 3=dynamic.  Based on "pedal_spring_gain", dynamic force between 0 and Vs speed (%25 of force) and Vs and Vne speeds (remaining %25)
     pedal_dampening_gain = 60% # Percent of damper setting in VPConf
-=======
->>>>>>> cbad8f55
 
 [DCS.Helicopter]
     ########################################
@@ -195,13 +185,10 @@
     overspeed_shake_intensity = 0.2         # max intensity of overspeed shaking [0.0 .. 1.0]                                   # DCS/MSFS
     jet_engine_rumble_intensity = 5% # Most DCS helos are jet driven, enable the jet engine effect
     jet_engine_rumble_freq = 45hz
-<<<<<<< HEAD
     pedal_spring_mode = 1    ## 1=spring disabled
     pedal_spring_gain = 30% # Percent of setting in VPConf
     pedal_dampening_gain = 10% # Percent of damper setting in VPConf
     collective_dampening_gain = 40% # Percent of damper setting in VPConf
-=======
->>>>>>> cbad8f55
 
 [IL2]
     type=Aircraft							# Valid Types 'Aircraft' | 'PropellerAircraft' | 'JetAircraft'
@@ -247,11 +234,7 @@
 
 # MSFS2020 default parameters
 [MSFS2020]
-<<<<<<< HEAD
-    type=Aircraft							# Valid Types 'Aircraft' | 'PropellerAircraft' | 'JetAircraft' | 'Helicopter'
-=======
     type=Aircraft				# Valid Types 'Aircraft' | 'PropellerAircraft' | 'TurbopropAircraft' | 'JetAircraft' | 'Helicopter' | 'HPGHelicopter'
->>>>>>> cbad8f55
 
     center_spring_on_pause = false          # If true, during pause or slew, the spring forces will be enabled and the joystick will move to center, if false, the stick will become limp
 
@@ -350,10 +333,7 @@
     jet_engine_rumble_intensity = 5%
     jet_engine_rumble_freq = 45hz
     afterburner_effect_intensity = 20%
-<<<<<<< HEAD
-=======
     aoa_reduction_effect_enabled = no
->>>>>>> cbad8f55
 
 [MSFS2020.Helicopter]
     runway_rumble_intensity = 1%
@@ -368,23 +348,17 @@
     overspeed_shake_intensity = 25%         # max intensity of overspeed shaking [0.0 .. 1.0]                                   # DCS/MSFS
     collective_ap_spring_gain = 100%
     collective_dampening_gain = 40%
-<<<<<<< HEAD
-=======
     pedal_dampening_gain = 10%
->>>>>>> cbad8f55
     force_trim_enabled = no                            # enable/disable TelemFFB force trim implementation
         cyclic_spring_gain = %100                       # Percent of VPforce configurator value
         force_trim_button = not_configured              # Button number to treat as force trim button
         force_trim_reset_button = not_configured        # Button number to treat as trim reset button
-<<<<<<< HEAD
-=======
     joystick_x_axis_scale = 100%			# reduce for twitchy helicopters
-    joystick_y_axis_scale = 100%			# reduce for twitchy helicoptersv
+    joystick_y_axis_scale = 100%			# reduce for twitchy helicopters
     joystick_trim_follow_gain_physical_x = 40%
     joystick_trim_follow_gain_physical_y = 40%
     joystick_trim_follow_gain_virtual_x = 30%
     joystick_trim_follow_gain_virtual_y = 30%
->>>>>>> cbad8f55
 
 [MSFS2020.HPGHelicopter]
     telemffb_controls_axes = enable
@@ -403,11 +377,8 @@
     collective_dampening_gain = 40%
     hands_on_deadzone = 10%
     hands_off_deadzone = 2%
-<<<<<<< HEAD
-=======
     pedal_spring_gain = 50%
     pedal_dampening_gain = 10%
->>>>>>> cbad8f55
     force_trim_enabled = yes                            # enable/disable TelemFFB force trim implementation
         cyclic_spring_gain = %75                       # Percent of VPforce configurator value
         force_trim_button = not_configured              # Button number to treat as force trim button
@@ -425,10 +396,7 @@
         force_trim_button = not_configured              # Button number to treat as force trim button
         force_trim_reset_button = not_configured        # Button number to treat as trim reset button
 
-<<<<<<< HEAD
-=======
-
->>>>>>> cbad8f55
+
 ##################################################
 ##################################################
 ########   Aircraft Definitions Below   ##########
@@ -636,7 +604,6 @@
 
 [Mi-24P]
     type=Helicopter
-    damage_effect_enabled = false
 
 [AH-64D_BLK_II]
     type=Helicopter
@@ -839,8 +806,6 @@
     type=TurbopropAircraft
     spoiler_motion_intensity = 0.0  # peak vibration intensity when spoilers is moving, 0 to disable
     spoiler_buffet_intensity = 0.0
-<<<<<<< HEAD
-=======
 
 [Vertigo.*]
     # by @smitty
@@ -850,7 +815,6 @@
     joystick_trim_follow_gain_virtual_x = 20%
     joystick_trim_follow_gain_virtual_y = 20%
 	aileron_gain = 0.1
->>>>>>> cbad8f55
 
 
 ####################
@@ -1035,16 +999,6 @@
     overspeed_shake_start = 130kt        # Vne=142 according to the MD website
     overspeed_shake_intensity = 0.3
 
-[Shrike.*]
-    # by @blave549
-    type=Helicopter
-    runway_rumble_intensity = 0.6
-    rotor_blade_count=5
-    etl_start_speed = 10kt
-    etl_stop_speed = 30kt
-    etl_effect_intensity = 0.40
-    overspeed_shake_start = 130kt        # Vne=142 according to the MD website
-    overspeed_shake_intensity = 0.3
 
 #######################
 #### MSFS Gliders  ####
