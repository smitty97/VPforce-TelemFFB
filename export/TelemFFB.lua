--- conflicted
+++ resolved
@@ -180,13 +180,13 @@
   end,
   BeforeNextFrame = function(self)
     --LoSetCommand(2001, 0.25)
-    
+
     if self.sock_rcv then
       while sock_readable(self.sock_rcv) do
         local data, addr, src_port = self.sock_rcv:receivefrom()
         -- Update the time of the last command reception
         self.prev_command_t = socket.gettime()
-    
+
         if data == nil then
           data = ""
         else
@@ -197,7 +197,7 @@
           }
         end
       end
-    
+
       -- Remove commands older than 100ms
       for port, command_info in pairs(self.queued_commands) do
         if socket.gettime() - command_info.time > 0.1 then
@@ -466,16 +466,11 @@
             )
 
           elseif string.find(obj.Name, "OH-6A", 0, true) then
-<<<<<<< HEAD
-=======
-
->>>>>>> 486ab20e
+
               -- Rotor RPM gauge is panel arg # 308
               local mainRotorGauge = MainPanel:get_argument_value(308)
               -- Rotor RPM reads 500 when gauge data is 0.745.. scale based on these values
               local mainRotorRPM = math.floor(scale(mainRotorGauge, 0, .745, 0, 500))
-<<<<<<< HEAD
-=======
               local oh6payload = LoGetPayloadInfo()
               -- OH-6A, like the UH1 only has cannon info in payload block.  use getShellCount to pull out the applicable data and write it into the CannonShells telemetry
               CannonShells = getShellCount(oh6payload, "4.6.6.0")
@@ -502,7 +497,6 @@
                       PayloadInfo = table.concat(temparray, "~")
                   end
               end
->>>>>>> 486ab20e
 
               stringToSend =
                 string.format(
@@ -510,10 +504,7 @@
                 mainRotorRPM
               )
 
-<<<<<<< HEAD
-=======
-
->>>>>>> 486ab20e
+
           elseif string.find(obj.Name, "Ka-50", 0, true) then
             -------------------------------------------------------------------------------------------------------------------------------------------------------
             -- calculate gauge percentage reading from gauge deflection value
