--- conflicted
+++ resolved
@@ -122,11 +122,15 @@
           local AccelerationUnits = "0.00~0.00~0.00"
           local IAS = LoGetIndicatedAirSpeed() -- m/s
           local M_number = LoGetMachNumber()
+
           local LeftGear = LoGetAircraftDrawArgumentValue(6)
           local NoseGear = LoGetAircraftDrawArgumentValue(1)
           local RightGear = LoGetAircraftDrawArgumentValue(4)
+
           local WoW = string.format("%.2f~%.2f~%.2f", LeftGear, NoseGear, RightGear)
+
           local mech = JSON:encode(LoGetMechInfo()):gsub("\n", "")
+
 
           if acceleration then
             AccelerationUnits = string.format("%.2f~%.2f~%.2f", acceleration.x, acceleration.y, acceleration.z)
@@ -350,26 +354,11 @@
               "PanShake=%s",
               PanelShake
             )
-          elseif obj.Name == "FW-190D9" or obj.Name == "FW-190A8" then
-            -------------------------------------------------------------------------------------------------------------------------------------------------------
-            
-			local Manifold_Pressure = MainPanel:get_argument_value(46)
-			local Oil_Pressure = math.floor(MainPanel:get_argument_value(95) * 150)
-			local Engine_RPM = 0
-            -- the FW190 does not give an RPM reading.  It returns a percentage of deflection on the RPM gauge between the miniumum (600) and maximum (3500) of the gauge
-			local fw190_tach_min = 600
-			local fw190_tach_max = 3500
-			local engine_gauge_percentage = MainPanel:get_argument_value(47)
-		
-			-- only calculate engine RPM if the oil pressure gauge is reading above zero (engine is running)
-			if Oil_Pressure > 0 then
-				-- use linear interoplation to find the RPM based on the position of the needle between 0% and 100%
-				Engine_RPM = fw190_tach_min + (engine_gauge_percentage * (fw190_tach_max - fw190_tach_min))
-				-- remove extra decimal places
-				Engine_RPM = math.floor(Engine_RPM)
-			end
-			--local raw_rpm = MainPanel:get_argument_value(47)
-			--log.info("raw engine RPM is: "..raw_rpm)
+          elseif obj.Name == "FW-190D9" then
+            -------------------------------------------------------------------------------------------------------------------------------------------------------
+            local Manifold_Pressure = MainPanel:get_argument_value(46)
+            local Engine_RPM = MainPanel:get_argument_value(47)
+
             local PanelShake =
               string.format(
               "%.2f~%.2f~%.2f",
@@ -389,26 +378,11 @@
             -- FW-190D9 sends to SimShaker
             stringToSend =
               string.format(
-<<<<<<< HEAD
               "PanShake=%s;MP-MW=%.2f~%.2f",
               PanelShake,            
-=======
-              "T=%.3f;N=%s;SelfData=%s;EngRPM=%.0f;OilPressure=%.0f;VlctVectors=%s;altAgl=%.2f;PanShake=%s;Gun=%s;ACCs=%s;Grn-Red-Lights=0;MP-MW=%.2f~%.2f;Wind=%s;altASL=%.2f;14_AoA=%.1f;PayloadInfo=%s;16d=0;17d=0;18d=0;19d=0;20d=0;TAS=%.2f",
-              t,
-              obj.Name,
-              myselfData,
-              Engine_RPM,
-			  Oil_Pressure,
-              velocityVectors,
-              altAgl,
-              PanelShake,
-              GunFireData,
-              AccelerationUnits,
->>>>>>> 569a7b86
               Manifold_Pressure,
               MW
             )
-			
           elseif obj.Name == "Bf-109K-4" then
             -------------------------------------------------------------------------------------------------------------------------------------------------------
             local Manifold_Pressure = MainPanel:get_argument_value(32)
@@ -426,17 +400,7 @@
             -- Bf-109K-4 sends to SimShaker
             stringToSend =
               string.format(
-<<<<<<< HEAD
               "PanelShake=%s;MP-MW=%.2f~%.2f;PayloadInfo=%s",
-=======
-              "T=%.3f;N=%s;SelfData=%s;EngRPM=%.2f;VlctVectors=%s;altAgl=%.2f;PanShake=%s;Gun=%i;9_ACCs=%s;10_Grn-Red-Lights=0;11_MP-MW=%.2f~%.2f;Wind=%s;altASL=%.2f;14_AoA=%.1f;PayloadInfo=%s;16d=0;17d=0;18d=0;19d=0;20d=0;TAS=%.2f",
-              t,
-              obj.Name,
-              myselfData,
-              Engine_RPM,
-              velocityVectors,
-              altAgl,
->>>>>>> 569a7b86
               PanelShake,
               Manifold_Pressure,
               MW,
@@ -444,118 +408,21 @@
             )
           elseif obj.Name == "SpitfireLFMkIX" or obj.Name == "SpitfireLFMkIXCW" then
             -------------------------------------------------------------------------------------------------------------------------------------------------------
-            local Engine_RPM = MainPanel:get_argument_value(37) * 10000
-			local Oil_Pressure = MainPanel:get_argument_value(40) * 150
-			
-			
-			-- The raw RPM value is something like .1000000001154 so we need to strip the errant decimal values off the resulting RPM value
-			Engine_RPM = math.floor(Engine_RPM)
-			
-			--local raw_rpm = MainPanel:get_argument_value(37)
-			--log.info("raw engine RPM is: "..raw_rpm)
-			
-            -- Sptifire RPM gauge always reads a minimum of 1000 RPM, even when engine is not running.  Need to use oil pressure to determine if engine is running. Otherwise set RPM to 0 so no effect is registered downstream
-			if Oil_Pressure == 0 then
-				Engine_RPM = 0
-			end
-			if Engine_RPM == 1000 then
-				-- Spitfire oil pressure guage reads between 14 and 52 PSI when engine is running below 1000 RPM (RPM guage always reads minimum of 1000)
-				-- Since the minimum RPM is 1000, that is the minimum vibration value that will be sent, however we can estimate the RPM between idle and 1000 by applying linear mapping based on the oil pressure value
-				-- If we assume an idle RPM of IdleRPM 
-				local IdleRPM = 450
-				local oil_min = 14
-				local oil_max = 52
-				-- determine conversion factor based on configurable variables above
-				local conversion_factor = (1000 - IdleRPM) / (oil_max - oil_min)
-				-- set Engine_RPM based on current oil pressure and conversion factor
-				Engine_RPM = (Oil_Pressure - oil_min) * conversion_factor + IdleRPM
-			end
-			local PanelShake =
+            local Engine_RPM = MainPanel:get_argument_value(37)
+            local PanelShake =
               string.format(
               "%.2f~%.2f~%.2f",
               MainPanel:get_argument_value(144),
               MainPanel:get_argument_value(143),
               MainPanel:get_argument_value(142)
             )
-            -- SPITFIRE sends to TelemFFB
-            stringToSend =
-              string.format(
-              "T=%.3f;N=%s;SelfData=%s;EngRPM=%.0f;OilPressure=%.0f;VlctVectors=%s;altAgl=%.2f;PanShake=%s;CannonShells=%.0f;ACCs=%s;d10=0;d11=0~0;Wind=%s;altASL=%.2f;AoA=%.1f;PayloadInfo=%s;16d=0;17d=0;18d=0;19d=0;20d=0;TAS=%.2f",
-              t,
-              obj.Name,
-              myselfData,
-              Engine_RPM,
-			  Oil_Pressure,
-              velocityVectors,
-              altAgl,
-              PanelShake,
-              CannonShells,
-              AccelerationUnits,
-              windVelocityVectors,
-              altAsl,
-              aoa,
-              PayloadInfo,
-              tas
-            )
-			elseif obj.Name == "P-47D-30" then
-            -------------------------------------------------------------------------------------------------------------------------------------------------------
-            local Engine_RPM = MainPanel:get_argument_value(23) * 4500
-
-            local PanelShake =
-              string.format(
-              "%.2f~%.2f~%.2f",
-              MainPanel:get_argument_value(180),
-              MainPanel:get_argument_value(181),
-              MainPanel:get_argument_value(189)
-            )
-            -- P47 sends to TelemFFB
-            stringToSend =
-              string.format(
-<<<<<<< HEAD
+            -- SPITFIRE sends to SimShaker
+            stringToSend =
+              string.format(
               "PanShake=%s",
               PanelShake
               )
 
-=======
-              "T=%.3f;N=%s;SelfData=%s;EngRPM=%.0f;VlctVectors=%s;altAgl=%.2f;PanShake=%s;CannonShells=%.0f;ACCs=%s;d10=0;d11=0~0;Wind=%s;altASL=%.2f;AoA=%.1f;PayloadInfo=%s;16d=0;17d=0;18d=0;19d=0;20d=0;TAS=%.2f",
-              t,
-              obj.Name,
-              myselfData,
-              Engine_RPM,
-              velocityVectors,
-              altAgl,
-              PanelShake,
-              CannonShells,
-              AccelerationUnits,
-              windVelocityVectors,
-              altAsl,
-              aoa,
-              PayloadInfo,
-              tas
-            )
-          elseif obj.Name == "F-86F Sabre" then
-            ------------------------------------------------------------------------------------------------------------------------
-            local Engine_RPM = MainPanel:get_argument_value(16) * 100
-            -- F-86F sends to SimShaker
-            stringToSend =
-              string.format(
-              "T=%.3f;N=%s;SelfData=%s;EngRPM=%.0f;VlctVectors=%s;altAgl=%.2f;PanShake=%s;Gun=%s;ACCs=%s;Gr-RedLight=0;11d=0;Wind=%s;altASL=%.2f;AoA=%.2f;PayloadInfo=%s;16d=0;17d=0;18d=0;19d=0;20d=0;TAS=%.2f",
-              t,
-              obj.Name,
-              myselfData,
-              Engine_RPM,
-              velocityVectors,
-              altAgl,
-              "000",
-              CannonShells,
-              AccelerationUnits,
-              windVelocityVectors,
-              altAsl,
-              aoa,
-              PayloadInfo,
-              tas
-            )
->>>>>>> 569a7b86
           elseif obj.Name == "A-10C" then
             -------------------------------------------------------------------------------------------------------------------------------------------------------
             local FlapsPos = MainPanel:get_argument_value(653)
@@ -590,43 +457,7 @@
               "Flaps=%.2f;Canopy=%.1f;SPS=%.1f",
               Flaps3d,
               CanopyWarnLight,
-<<<<<<< HEAD
               SPS
-=======
-              SPS,
-              tas,
-              CM.flare,
-              CM.chaff
-            )
-          elseif obj.Name == "MiG-15bis" then
-            -------------------------------------------------------------------------------------------------------------------------------------------------------
-            local VoltAmperMeter = MainPanel:get_argument_value(83) * 30
-            local GenOff = MainPanel:get_argument_value(57)
-            local TestBtn = MainPanel:get_argument_value(72) -- not presented in mainpanel_init.lua
-
-            local Engine_RPM = string.format("%.0f", MainPanel:get_argument_value(42) * 100)
-            local SpeedBrakeLamp = MainPanel:get_argument_value(124)
-            local Canopy = MainPanel:get_argument_value(225)
-            -- MiG-15Bis sends to SimShaker
-            stringToSend =
-              string.format(
-              "T=%.3f;N=%s;SelfData=%s;EngRPM=%i;VlctVectors=%s;altAgl=%.2f;PanShake=0;Gun=%s;ACCs=%s;Gr-RedLight=%s;d=0;Wind=%s;altASL=%.2f;AoA=%.2f;Payload=%s;Flaps=0;17d=0;18_Canopy=%.1f;19d=0;20d=0;TAS=%.2f",
-              t,
-              obj.Name,
-              myselfData,
-              Engine_RPM,
-              velocityVectors,
-              altAgl,
-              CannonShells,
-              AccelerationUnits,
-              "0",
-              windVelocityVectors,
-              altAsl,
-              aoa,
-              PayloadInfo,
-              Canopy,
-              tas
->>>>>>> 569a7b86
             )
 
 
@@ -662,91 +493,11 @@
           elseif obj.Name == "AV8BNA" then
             -------------------------------------------------------------------------------------------------------------------------------------------------------
             -- AV8BNA sends to SimShaker
-<<<<<<< HEAD
 
             local AileronTrim = MainPanel:get_argument_value(473) * 0.3
             local RudderTrim = MainPanel:get_argument_value(474)
             local stickY = MainPanel:get_argument_value(701)
             local stickX = MainPanel:get_argument_value(702)
-=======
-            stringToSend =
-              string.format(
-              "T=%.3f;N=%s;SelfData=%s;Engine_RPM=%.2f;VlctVectors=%s;altAgl=%.2f;PanShake=%s;Gun=%s;ACCs=%s;d10=0;IAS=%.2f;Wind=%s;altASL=%.2f;AoA=%.2f;PayloadInfo=%s;16d=0;M=%.4f;18d=0;19d=0;20d=0;TAS=%.2f;Flares=%s;Chaff=%s",
-              t,
-              obj.Name,
-              myselfData,
-              "0",
-              velocityVectors,
-              altAgl,
-              "000",
-              CannonShells,
-              AccelerationUnits,
-              IAS,
-              windVelocityVectors,
-              altAsl,
-              aoa,
-              PayloadInfo,
-              M_number,
-              tas,
-              CM.flare,
-              CM.chaff
-            )
-          elseif obj.Name == "FA-18C_hornet" then
-            -------------------------------------------------------------------------------------------------------------------------------------------------------
-            -- let's try some dcs bios magic
-            local li = parse_indication(5)
-			if RPM == nil then 
-				RPM = "0~0"
-			end
-      
-			if li then
-              local LEngine_RPM = check(li.txt_RPM_L)
-              local REngine_RPM = check(li.txt_RPM_R)
-              if (string.len(LEngine_RPM) >=  2) and (string.len(REngine_RPM) >=  2)  then
-                RPM = LEngine_RPM.."~"..REngine_RPM
-              end
-			end
-			
-            -- FA-18C sends to TelemFFB
-            stringToSend =
-				string.format(
-				"T=%.3f;N=%s;SelfData=%s;Engine_RPM=%s;VlctVectors=%s;altAgl=%.2f;PanShake=%s;Gun=%s;ACCs=%s;d10=0;IAS=%.2f;Wind=%s;altASL=%.2f;AoA=%.2f;PayloadInfo=%s;16d=0;M=%.4f;18d=0;19d=0;20d=0;TAS=%.2f;Flares=%s;Chaff=%s",
-				t,
-				obj.Name,
-				myselfData,
-				RPM,
-				velocityVectors,
-				altAgl,
-				"000",
-				CannonShells,
-				AccelerationUnits,
-				IAS,
-				windVelocityVectors,
-				altAsl,
-				aoa,
-				PayloadInfo,
-				M_number,
-				tas,
-				CM.flare,
-				CM.chaff
-				)
-
-
-            
-          elseif string.find(obj.Name, "F-14") then
-            -------------------------------------------------------------------------------------------------------------------------------------------------------
-            --local sensor_data = obj.get_base_data()
-            local REngine_RPM = "0"
-            local LEngine_RPM = "0"
-            if getEngineRightRPM then
-              REngine_RPM = sensor_data.getEngineRightRPM()
-            end
-            if getEngineLeftRPM then
-              LEngine_RPM = sensor_data.getEngineLeftRPM()
-            end
-
-            local RPM = REngine_RPM .. "~" .. LEngine_RPM
->>>>>>> 569a7b86
 
             -- local flt = GetDevice(28)
             -- local sflt = (dump(flt) .. dump(getmetatable(flt)) )
@@ -776,12 +527,7 @@
                   LEngine_RPM = sensor_data.getEngineLeftRPM()
                 end
 
-<<<<<<< HEAD
                 local RPM = REngine_RPM .. "~" .. LEngine_RPM
-=======
-			-- Christen Eagle II sends to SimShaker
-			stringToSend=string.format("T=%.3f;N=%s;SelfData=%s;Engine_RPM=%.2f;VlctVectors=%s;altAgl=%.2f;PanShake=%s;Gun=%s;ACCs=%s;d10=0;IAS=%.2f;Wind=%s;altASL=%.2f;AoA=%.2f;PayloadInfo=%s;16d=0;M=%.4f;18d=0;19d=0;20d=0;TAS=%.2f;Flares=%s;Chaff=%s", t, obj.Name, myselfData, "0",  velocityVectors, altAgl, "000", CannonShells, AccelerationUnits, IAS, windVelocityVectors, altAsl, aoa, PayloadInfo, M_number, tas, CM.flare, CM.chaff)
->>>>>>> 569a7b86
 
                 if f14 == nil or f14 == false then
                   setupF14Export()
@@ -802,18 +548,8 @@
                   additionalData = "" -- prevent nil error in string.format below at least
                 end
 
-<<<<<<< HEAD
                 -- F-14 sends to SimShaker
                 stringToSend =  additionalData
-=======
-			-- MiG-19P sends to SimShaker
-			stringToSend=string.format("T=%.3f;N=%s;SelfData=%s;Engine_RPM=%.2f;VlctVectors=%s;altAgl=%.2f;PanShake=%s;Gun=%s;ACCs=%s;d10=0;IAS=%.2f;Wind=%s;altASL=%.2f;AoA=%.2f;PayloadInfo=%s;16d=0;M=%.4f;18d=0;19d=0;20d=0;TAS=%.2f;Flares=%s;Chaff=%s", t, obj.Name, myselfData, "0",  velocityVectors, altAgl, "000", CannonShells, AccelerationUnits, IAS, windVelocityVectors, altAsl, aoa, PayloadInfo, M_number, tas, CM.flare, CM.chaff)
-		
-		  elseif obj.Name == "F-15ESE" then
-
-			-- F15 sends to TelemFFB
-			stringToSend=string.format("T=%.3f;N=%s;SelfData=%s;Engine_RPM=%.2f;VlctVectors=%s;altAgl=%.2f;PanShake=%s;Gun=%s;ACCs=%s;d10=0;IAS=%.2f;Wind=%s;altASL=%.2f;AoA=%.2f;PayloadInfo=%s;16d=0;M=%.4f;18d=0;19d=0;20d=0;TAS=%.2f;Flares=%s;Chaff=%s", t, obj.Name, myselfData, "0",  velocityVectors, altAgl, "000", CannonShells, AccelerationUnits, IAS, windVelocityVectors, altAsl, aoa, PayloadInfo, M_number, tas, CM.flare, CM.chaff)
->>>>>>> 569a7b86
 
 -------------------------------------------------------------------------------------------------------------------------------------------------------
           else -- FC3 Planes
@@ -840,7 +576,6 @@
                       "~" .. tostring(MCP.GearFailure) .. "~" .. tostring(MCP.MFDFailure) .. "~" ..tostring(MCP.HUDFailure) ..
                       "~" .. tostring(MCP.HelmetFailure) .. "~" .. tostring(MCP.FuelTankDamage)
             -- FC3 Plane sends to SimShaker
-			log.info("TELEMFFB THINKS THIS IS AN FC3 AIRCRAFT: "..obj.Name)
             stringToSend =
               string.format(
               "MCPState=%s;DragChute=%.2f;Flaps=%.2f;Canopy=%.2f;Wings=%.2f",
@@ -851,7 +586,6 @@
               WingsPos
             )
           end
-<<<<<<< HEAD
 		 		  
           -- Common variables
           stringToSend = string.format("T=%.3f;N=%s;SelfData=%s;%s;EngRPM=%s;ACCs=%s;Gun=%s;Wind=%s;VlctVectors=%s;altASL=%.2f;altAgl=%.2f;AoA=%.2f;IAS=%.2f;TAS=%.2f;WeightOnWheels=%s;Flares=%s;Chaff=%s;PayloadInfo=%s;Mach=%.4f;MechInfo=%s",               
@@ -866,23 +600,6 @@
             velocityVectors, altAsl, altAgl, aoa, IAS, tas, WoW, CM.flare, CM.chaff, PayloadInfo, M_number, mech)
 
           socket.try(self.sock_udp:sendto(stringToSend, self.host, self.port))
-=======
-		  
-		stringToSend = 
-			string.format(
-			"%s;WeightOnWheels=%s;CanopyPos=%.4f;SpeedbrakePos=%.4f;FlapsPos=%.4f;GearPos=%.4f;FuelProbePos=%.4f;MechInfo=%s",
-			stringToSend,
-			WoW,
-			LoGetMechInfo().canopy.value,
-			LoGetMechInfo().speedbrakes.value,
-			LoGetMechInfo().flaps.value,
-			LoGetMechInfo().gear.value,
-			LoGetMechInfo().refuelingboom.value,
-			mech
-		  )
-
-          socket.try(self.sock_udp:send(stringToSend))
->>>>>>> 569a7b86
         end
       end
     )
